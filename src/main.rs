use std::collections::HashMap;
use std::net::{IpAddr, Ipv4Addr};
use std::sync::mpsc;
use std::sync::{Arc, RwLock};
use std::thread;
use std::time::Duration;
use std::{env, fs, io, net, ptr, str};

use pnet::packet::icmp::echo_request::{EchoRequestPacket, MutableEchoRequestPacket};
use pnet::packet::icmp::IcmpTypes;
use pnet::packet::ip::IpNextHeaderProtocols;
use pnet::packet::{Packet, PrimitiveValues};
use pnet::transport::{
    self, icmp_packet_iter, TransportChannelType, TransportProtocol::Ipv4, TransportReceiver,
    TransportSender,
};
// use pnet::datalink::MacAddr;
use pnet::util::MacAddr;

use ipnetwork::Ipv4Network;

use failure;

use byteorder::{BigEndian, ByteOrder};

#[macro_use]
extern crate log;

use env_logger;
use log::{debug, error, info, warn};

extern crate rusqlite;

use rusqlite::NO_PARAMS;
use rusqlite::{params, Connection, Rows};

const HTYPE_ETHER: u8 = 1;
const HLEN_MACADDR: u8 = 6;

const DHCP_SIZE: usize = 400;

enum Code {
    MessageType = 53,
    IPAddressLeaseTime = 51,
    ServerIdentifier = 54,
    RequestedIpAddress = 50,
    End = 255,
}

const DHCPDISCOVER: u8 = 1;
const DHCPOFFER: u8 = 2;
const DHCPREQUEST: u8 = 3;
const DHCPDECLINE: u8 = 4;
const DHCPACK: u8 = 5;
const DHCPNAK: u8 = 6;
const DHCPRELEASE: u8 = 7;

const BOOTREQUEST: u8 = 1;
const BOOTREPLY: u8 = 2;

mod dhcp;
use dhcp::DhcpPacket;

mod util;

#[test]
fn test_init_address_pool() {
    let mut used_ip = LeaseEntry::new();
    used_ip.insert(
        "f4:0f:24:27:aa:00".parse().unwrap(),
        "192.168.111.3".parse().unwrap(),
    );
    used_ip.insert(
        "f4:0f:24:27:ee:00".parse().unwrap(),
        "192.168.111.23".parse().unwrap(),
    );
    used_ip.insert(
        "f4:0f:24:27:db:00".parse().unwrap(),
        "192.168.111.10".parse().unwrap(),
    );
    let mut env = HashMap::new();
    env.insert("NETWORK_ADDR".to_string(), "192.168.111.0/24".to_string());
    env.insert("DEFAULT_GATEWAY".to_string(), "192.168.111.1".to_string());
    env.insert("SERVER_IDENTIFIER".to_string(), "192.168.111.2".to_string());
    let v = match DhcpServer::init_address_pool(&used_ip, &env) {
        Ok(v) => v,
        Err(e) => {
            println!("{:?}", e);
            return;
        }
    };
    assert_eq!(v.len(), 249);
}

#[test]
fn test_dhcpserver_init() {
    let dhcp_server = DhcpServer::new().unwrap();
    let used_ip_table = dhcp_server.used_ipaddr_table.read().unwrap();
    assert_eq!(used_ip_table.len(), 1);
    let address_pool = dhcp_server.address_pool.read().unwrap();
    assert_eq!(address_pool.len(), 256 - 4 - used_ip_table.len());
}

// トランザクション間で引き継ぐ情報
#[derive(Copy, Clone, Debug)]
struct TransactionInfo {
    replaced: bool //古いエントリーがすでにused_tableに存在しているか
}

type LeaseEntry = HashMap<MacAddr, Ipv4Addr>;
type TransactionTable = HashMap<u32, TransactionInfo>;

struct DhcpServer {
    used_ipaddr_table: RwLock<LeaseEntry>, //MACアドレスとリースIPのマップ
    address_pool: RwLock<Vec<Ipv4Addr>>,   //利用可能なアドレス。降順に並ぶ。
<<<<<<< HEAD
    transaction_map: RwLock<TransactionTable>,    // トランザクション間で引き継ぐ情報
=======
>>>>>>> 27add725
    server_address: Ipv4Addr,
    default_gateway: Ipv4Addr,
}

impl DhcpServer {
    fn new() -> Result<DhcpServer, failure::Error> {
        // envから設定情報の読み込み
        // アドレスプールの設定、使用中マップの
        let env = Self::load_env();

        let used_ipaddr_table = Self::init_used_ipaddr_table()?;
        info!("There are {} leased entries", used_ipaddr_table.len());

        let addr_pool = Self::init_address_pool(&used_ipaddr_table, &env)?;
        info!(
            "There are {} addresses in the address pool",
            addr_pool.len()
        );

        return Ok(DhcpServer {
            used_ipaddr_table: RwLock::new(used_ipaddr_table),
            address_pool: RwLock::new(addr_pool),
<<<<<<< HEAD
            transaction_map: RwLock::new(TransactionTable::new()),
=======
>>>>>>> 27add725
            server_address: env
                .get("SERVER_IDENTIFIER")
                .expect("Missing server_identifier")
                .parse()?,
            default_gateway: env
                .get("DEFAULT_GATEWAY")
                .expect("Missing default_gateway")
                .parse()?,
        });
    }

    // 新たなホストに割り当て可能なアドレスプールを初期化
    // ネットワーク中のアドレスからデフォルトゲートウェイ、DHCPサーバ自身、
    // ブロードキャストアドレス、ネットワークアドレス、すでに割り当て済みのIPアドレスを除く
    fn init_address_pool(
        used_ipaddr_table: &LeaseEntry,
        env: &HashMap<String, String>,
    ) -> Result<Vec<Ipv4Addr>, failure::Error> {
        let network_addr_with_prefix: Ipv4Network = env
            .get("NETWORK_ADDR")
            .expect("Missing NETWORK_ADDR")
            .parse()?;

        let default_gateway = env
            .get("DEFAULT_GATEWAY")
            .expect("Missing DEFAULT_GATEWAY")
            .parse()?;

        let dhcp_server_addr = env
            .get("SERVER_IDENTIFIER")
            .expect("Missing SERVER_IDENTIFIER")
            .parse()?;

        let network_addr = network_addr_with_prefix.network();
        let broadcast = network_addr_with_prefix.broadcast();

        // すでに使用されているアドレス。
        let mut used_ip_addrs: Vec<&Ipv4Addr> = used_ipaddr_table.values().collect();

        used_ip_addrs.push(&default_gateway);
        used_ip_addrs.push(&dhcp_server_addr);
        used_ip_addrs.push(&network_addr);
        used_ip_addrs.push(&broadcast);

        let addr_pool: Vec<_> = network_addr_with_prefix
            .iter() //0〜255までイテレートする
            .filter(|addr| !used_ip_addrs.contains(&addr))
            .collect();

        return Ok(addr_pool);
    }

    // DBから使用中のIP情報を取得する
    fn init_used_ipaddr_table() -> Result<LeaseEntry, failure::Error> {
        let mut used_ip_map = LeaseEntry::new();

        let con = Connection::open("dhcp.db")?;
        let mut statement = con.prepare("SELECT mac_addr, ip_addr FROM lease_entry")?;
        let mut entries: Rows = statement.query(NO_PARAMS)?;
        while let Some(entry) = entries.next()? {
            let mac_addr: MacAddr = match entry.get(0) {
                Ok(mac) => {
                    let mac_string: String = mac;
                    mac_string.parse().unwrap()
                }
                Err(_) => continue,
            };

            let ip_addr = match entry.get(1) {
                Ok(ip) => {
                    let ip_string: String = ip;
                    ip_string.parse().unwrap()
                }
                Err(_) => continue,
            };

            used_ip_map.insert(mac_addr, ip_addr);
        }
        Ok(used_ip_map)
    }

    // 環境情報を読んでハッシュマップを返す
    fn load_env() -> HashMap<String, String> {
        let contents = fs::read_to_string(".env").expect("Failed to read env file");
        let lines: Vec<_> = contents.split('\n').collect();
        let mut map = HashMap::new();
        for line in lines {
            let elm: Vec<_> = line.split('=').map(str::trim).collect();
            if elm.len() == 2 {
                map.insert(elm[0].to_string(), elm[1].to_string());
            }
        }
        return map;
    }

    fn insert_entry(&self, key: MacAddr, value: Ipv4Addr) {
        // 利用中IPアドレスのテーブルにinsertする。insertしたら即ロックを解放する。
        let mut table_lock = self.used_ipaddr_table.write().unwrap();
        table_lock.insert(key, value);
    }

    fn get_entry(&self, key: MacAddr) -> Option<Ipv4Addr> {
        let table_lock = self.used_ipaddr_table.read().unwrap();
        match table_lock.get(&key) {
            Some(ip) => return Some(ip.clone()),
            None => return None,
        };
    }

    // ロックを取得し、アドレスプールの最後を引き抜いて返す
    fn pick_available_ip(&self) -> Option<Ipv4Addr> {
        let mut lock = self.address_pool.write().unwrap();
        return lock.pop();
    }

    // ロックを取得し、アドレスプールから指定のアドレスを検索し、それを引き抜いて返す
    fn pick_specified_ip(&self, requested_ip: &Ipv4Addr) -> Option<Ipv4Addr> {
        let mut lock = self.address_pool.write().unwrap();
        // 線形探索。2分探索もあり
        for i in 0..lock.len() {
            if &lock[i] == requested_ip {
                let ip_to_be_leased = lock[i].clone();
                lock.remove(i);
                return Some(ip_to_be_leased);
            }
        }
        None
    }
<<<<<<< HEAD

    fn add_transaction_entry(&self, id: u32, info: &TransactionInfo) {
        let mut lock = self.transaction_map.write().unwrap();
        lock.insert(id, info.clone());
    }

    // fn has_trainsaction_id(&self, target_id: u32) -> bool {
    //     let lock = self.transaction_map.read().unwrap();
    //     let mut iter = lock.iter();
    //     if let Some(_) = iter.find(|id| **id == target_id) {
    //         return true;
    //     }
    //     return false;
    // }
=======
>>>>>>> 27add725
}

fn main() {
    env::set_var("RUST_LOG", "debug");
    env_logger::init();

    let server_socket = net::UdpSocket::bind("0.0.0.0:67").expect("Failed to bind socket");
    server_socket.set_broadcast(true).unwrap();

    let dhcp_server = Arc::new(match DhcpServer::new() {
        Ok(dhcp) => dhcp,
        Err(e) => {
            panic!("Failed to start dhcp server. {:?}", e);
        }
    });

    loop {
        let mut recv_buf = [0u8; 1024];
        match server_socket.recv_from(&mut recv_buf) {
            Ok((size, src)) => {
                info!("Incoming data from {}, size: {}", src, size);
                let client_socket = server_socket
                    .try_clone()
                    .expect("Failed to create client socket");
                let cloned_dhcp_server = dhcp_server.clone();

                thread::spawn(move || {
                    if let Some(dhcp_packet) = DhcpPacket::new(&mut recv_buf[..size]) {
                        if dhcp_packet.get_op() != BOOTREQUEST {
                            return;
                        }
                        match dhcp_handler(&dhcp_packet, &client_socket, cloned_dhcp_server) {
                            Ok(_) => {}
                            Err(e) => {
                                error!("{}", e);
                            }
                        }
                    }
                });
                // srcにsend_toして正しく送信できるのか・・・？
                // server_socket.send_to(&buf[..size], src).expect("Failed to send response");
            }
            Err(e) => {
                error!("Could not recieve a datagram: {}", e);
            }
        }
    }
}

// オプションからリクエストされたIPアドレスがあり、利用可能ならばそれを返す。
fn obtain_available_ip_from_requested_option(
    dhcp_server: Arc<DhcpServer>,
    received_packet: &DhcpPacket,
) -> Result<Ipv4Addr, failure::Error> {
    if let Some(ip) = received_packet.get_option(Code::RequestedIpAddress as u8) {
        let requested_ip = util::u8_to_ipv4addr(&ip)?;
        // アドレスプールからの検索
        if let Some(ip_from_pool) = dhcp_server.pick_specified_ip(&requested_ip) {
            let used = util::is_ipaddr_already_in_use(&ip_from_pool)?;
            if !used {
                return Ok(requested_ip);
            }
        }
    }
    // 本当はエラーじゃないのでエラーにするのは如何なものか。
    return Err(failure::err_msg("not specify requested ip address"));
}

// 利用可能なIPアドレスを探す。
// 要求されたものがあればそれを返し、
// 以前リースされたものがあればそれを返し、
// アドレスプールから利用可能なIPアドレスを返却する。
fn select_lease_ip(
    dhcp_server: Arc<DhcpServer>,
    received_packet: &DhcpPacket,
) -> Result<Ipv4Addr, failure::Error> {
    // Requested Ip Addrオプションからの取得
    if let Ok(ip_to_be_leased) =
        obtain_available_ip_from_requested_option(dhcp_server.clone(), &received_packet)
    {
        dhcp_server.insert_entry(received_packet.get_chaddr(), ip_to_be_leased);
        return Ok(ip_to_be_leased);
    }

    // usedからの取得
    if let Some(ip_from_used) = dhcp_server.get_entry(received_packet.get_chaddr()) {
        if let Ok(in_use) = util::is_ipaddr_already_in_use(&ip_from_used) {
            if !in_use {
                return Ok(ip_from_used);
            }
        }
    }

    // アドレスプールからの取得
    while let Some(ip_addr) = dhcp_server.pick_available_ip() {
        match util::is_ipaddr_already_in_use(&ip_addr) {
            Ok(used) => {
                if !used {
                    return Ok(ip_addr.clone());
                }
            }
            Err(msg) => {
                warn!("{}", msg);
            }
        }
    }
    return Err(failure::err_msg("Could not obtain available ip address."));
}

fn dhcp_handler(
    packet: &DhcpPacket,
    soc: &net::UdpSocket,
    dhcp_server: Arc<DhcpServer>,
) -> Result<(), failure::Error> {
    // dhcpのヘッダ読み取り
    if let Some(message) = packet.get_option(Code::MessageType as u8) {
        let message_type = message[0];
        let mut packet_buffer = [0u8; DHCP_SIZE];
        let dest: net::SocketAddr = "255.255.255.255:68".parse().unwrap(); //TODO: ブロードキャストをユニキャストに
        let transaction_id = BigEndian::read_u32(packet.get_xid());

        match message_type {
            DHCPDISCOVER => {
                // DISCOVERを受け取った時。
                // OFFERを返却する。
                // この際、クライアントのrequested ip address、chaddrで照合した以前リースしたIP、アドレスプールから選んだ値の優先順にIPを選んで返す
                // chaddrと返したIPのマップ、トランザクションIDを記録しておく
<<<<<<< HEAD
                debug!("{}: received DHCPDISCOVER", transaction_id);
=======
                info!("{}: received DHCPDISCOVER", transaction_id);
>>>>>>> 27add725

                // DBアクセス。以前リースしたやつがあればそれを再び渡す
                // IPアドレスの決定
                let ip_to_be_leased = match select_lease_ip(dhcp_server.clone(), &packet) {
                    Ok(ip) => ip,
                    Err(e) => {
                        // 利用できるIPが見つからないので強制終了。
                        panic!("{}", e);
                    }
                };

                // NoneならACKではinsert, SomeならACKではupdate（すでにDBにエントリがある）
                dhcp_server.insert_entry(packet.get_chaddr(), ip_to_be_leased);

                let dhcp_packet = make_dhcp_packet(
                    &packet,
                    &dhcp_server,
                    DHCPOFFER,
                    &mut packet_buffer,
                    &ip_to_be_leased,
                )?;
                soc.send_to(dhcp_packet.get_buffer(), dest)?;

                info!("{}: sent DHCPOFFER", transaction_id);
                return Ok(());
            }

            DHCPREQUEST => {
                // クライアントからのリクエストを受け取る。
                match packet.get_option(Code::ServerIdentifier as u8) {
                    // OFFERに対する返答
                    Some(server_id) => {
                        info!("{}: received DHCPREQUEST with server_id", transaction_id);
                        let server_ip = util::u8_to_ipv4addr(&server_id)?;
                        if server_ip != dhcp_server.server_address {
                            // クライアントは別のDHCPサーバを選択。TODO: usedからエントリを削除。アドレスプールに返す
                            info!("Client has chosen another dhcp server.");
                            return Ok(());
                        }
                        let client_macaddr = packet.get_chaddr();
                        if let Some(ip_to_be_leased) = dhcp_server.get_entry(client_macaddr) {
                            let mut con = Connection::open("dhcp.db")?;
                            let tx = con.transaction()?;
                            // macaddrがすでに存在する場合がある。（起動後DBに保存されていたもの、または途中でrequest_ipを変更する
                            let count : i32 = {
                                let mut stmnt = tx.prepare(
                                    "SELECT COUNT (*) FROM lease_entry WHERE mac_addr = ?",
                                ).unwrap();
                                let mut count_result = stmnt.query(params![client_macaddr.to_string()]).unwrap();

                                match count_result.next()? {
                                    Some(row) => {
                                        row.get(0)?
                                    },
                                    None => {
                                        return Err(failure::err_msg("Failed to count rows"));
                                    }
                                }
                            };
                            if count == 0 {
                                // レコードがないならinsert
                                tx.execute(
                                    "INSERT INTO lease_entry (mac_addr, ip_addr) VALUES (?1, ?2)",
                                    params![client_macaddr.to_string(), ip_to_be_leased.to_string()],
                                )?;
                            } else {
                                tx.execute(
                                    "UPDATE lease_entry SET ip_addr = ?1 WHERE mac_addr = ?2",
                                    params![ip_to_be_leased.to_string(), client_macaddr.to_string()],
                                )?;
                            }

                            // ACKを返して、DBにマップをコミット
                            let dhcp_packet = make_dhcp_packet(
                                &packet,
                                &dhcp_server,
                                DHCPACK,
                                &mut packet_buffer,
                                &ip_to_be_leased,
                            )?;
                            soc.send_to(dhcp_packet.get_buffer(), dest)?;
                            info!("{}: sent DHCPACK", transaction_id);

                            // パケット送信で失敗すればこれは実行されずにロールバックされる。=> DBの整合性は保たれる
                            tx.commit()?;
                            debug!("{}: leased address: {}", transaction_id, ip_to_be_leased);
                            if count == 0 {
                                debug!("{}: inserted into DB", transaction_id);
                            } else {
                                debug!("{}: updated DB", transaction_id);
                            }
                        }
                        return Ok(());
                    }
                    // リース延長 or IP更新(= dhcp informらしいので未対応にする)？
                    None => {
                        info!("{}: received DHCPREQUEST without server_id", transaction_id);
                        // ACKを返す。
                        let client_macaddr = packet.get_chaddr();
                        if let Some(ip_to_be_leased) = dhcp_server.get_entry(client_macaddr) {
                            let prev_ip = packet.get_ciaddr();
                            if prev_ip != ip_to_be_leased {
                                // NAKを返す
                                let dhcp_packet = make_dhcp_packet(
                                    &packet,
                                    &dhcp_server,
                                    DHCPNAK,
                                    &mut packet_buffer,
                                    &prev_ip,
                                )?;
                                soc.send_to(dhcp_packet.get_buffer(), dest)?;
                                info!("{}: sent DHCPNAK", transaction_id);
                                return Ok(());
                            }
                            // ACKを返す。
                            let dhcp_packet = make_dhcp_packet(
                                &packet,
                                &dhcp_server,
                                DHCPACK,
                                &mut packet_buffer,
                                &ip_to_be_leased,
                            )?;
                            soc.send_to(dhcp_packet.get_buffer(), dest)?;
                            info!("{}: sent DHCPACK", transaction_id);
                        }
                    }
                }
                return Ok(());
            }

            DHCPRELEASE => {
                // IPを利用可能としてアドレスプールに戻す
                // マップからエントリの削除。アドレスプールへの追加
                info!("{}: received DHCPRELEASE", transaction_id);
                return Ok(());
            }

            DHCPDECLINE => {
                // クライアントがARPした際に衝突していたらこれが届く。
                // 利用不可能なIPとしてマークする。=> アドレスプールからの削除
                info!("{}: received DHCPDECLINE", transaction_id);
                return Ok(());
            }

            _ => {
                warn!(
                    "{}: received unimplemented message, message_type:{}",
                    transaction_id, message_type
                );
                return Ok(());
            }
        }
    } else {
        error!("option not found");
        return Ok(());
    }
}

fn make_dhcp_packet<'a>(
    incoming_packet: &DhcpPacket,
    dhcp_server: &DhcpServer,
    message_type: u8,
    buffer: &'a mut [u8],
    target_ip: &Ipv4Addr,
) -> Result<DhcpPacket<'a>, io::Error> {
    let mut dhcp_packet = DhcpPacket::new(buffer).unwrap();
    dhcp_packet.set_op(BOOTREPLY);
    dhcp_packet.set_htype(HTYPE_ETHER);
    dhcp_packet.set_hlen(HLEN_MACADDR);
    dhcp_packet.set_xid(incoming_packet.get_xid());
    if incoming_packet.get_giaddr() != Ipv4Addr::new(0, 0, 0, 0) {
        dhcp_packet.set_flags(incoming_packet.get_flags());
    }
    dhcp_packet.set_yiaddr(target_ip);
    let client_macaddr = incoming_packet.get_chaddr();
    dhcp_packet.set_chaddr(&client_macaddr);

    let mut cursor = dhcp::OPTIONS;
    dhcp_packet.set_magic_cookie(&mut cursor);
    dhcp_packet.set_option(
        &mut cursor,
        Code::MessageType as u8,
        1,
        Some(&vec![message_type]),
    );
    dhcp_packet.set_option(
        &mut cursor,
        Code::IPAddressLeaseTime as u8,
        4,
        Some(&vec![0, 0, 1, 0]),
    ); //TODO: リースタイム変更
    dhcp_packet.set_option(
        &mut cursor,
        Code::ServerIdentifier as u8,
        4,
        Some(&dhcp_server.server_address.octets()),
    );
    dhcp_packet.set_option(&mut cursor, Code::End as u8, 0, None);
    Ok(dhcp_packet)
}<|MERGE_RESOLUTION|>--- conflicted
+++ resolved
@@ -113,10 +113,6 @@
 struct DhcpServer {
     used_ipaddr_table: RwLock<LeaseEntry>, //MACアドレスとリースIPのマップ
     address_pool: RwLock<Vec<Ipv4Addr>>,   //利用可能なアドレス。降順に並ぶ。
-<<<<<<< HEAD
-    transaction_map: RwLock<TransactionTable>,    // トランザクション間で引き継ぐ情報
-=======
->>>>>>> 27add725
     server_address: Ipv4Addr,
     default_gateway: Ipv4Addr,
 }
@@ -139,10 +135,6 @@
         return Ok(DhcpServer {
             used_ipaddr_table: RwLock::new(used_ipaddr_table),
             address_pool: RwLock::new(addr_pool),
-<<<<<<< HEAD
-            transaction_map: RwLock::new(TransactionTable::new()),
-=======
->>>>>>> 27add725
             server_address: env
                 .get("SERVER_IDENTIFIER")
                 .expect("Missing server_identifier")
@@ -271,23 +263,6 @@
         }
         None
     }
-<<<<<<< HEAD
-
-    fn add_transaction_entry(&self, id: u32, info: &TransactionInfo) {
-        let mut lock = self.transaction_map.write().unwrap();
-        lock.insert(id, info.clone());
-    }
-
-    // fn has_trainsaction_id(&self, target_id: u32) -> bool {
-    //     let lock = self.transaction_map.read().unwrap();
-    //     let mut iter = lock.iter();
-    //     if let Some(_) = iter.find(|id| **id == target_id) {
-    //         return true;
-    //     }
-    //     return false;
-    // }
-=======
->>>>>>> 27add725
 }
 
 fn main() {
@@ -415,11 +390,7 @@
                 // OFFERを返却する。
                 // この際、クライアントのrequested ip address、chaddrで照合した以前リースしたIP、アドレスプールから選んだ値の優先順にIPを選んで返す
                 // chaddrと返したIPのマップ、トランザクションIDを記録しておく
-<<<<<<< HEAD
-                debug!("{}: received DHCPDISCOVER", transaction_id);
-=======
                 info!("{}: received DHCPDISCOVER", transaction_id);
->>>>>>> 27add725
 
                 // DBアクセス。以前リースしたやつがあればそれを再び渡す
                 // IPアドレスの決定
